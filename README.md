# Protofetch
![CI](https://github.com/coralogix/protofetch/workflows/CI/badge.svg)
[![Apache 2 License License](http://img.shields.io/badge/license-APACHE2-blue.svg)](http://www.apache.org/licenses/LICENSE-2.0)
[![Crates.io](https://img.shields.io/crates/v/protofetch.svg)](https://crates.io/crates/protofetch)
![GitHub Stars](https://img.shields.io/github/stars/coralogix/protofetch.svg)

A source dependency management tool for Protobuf files.

## Motivation

If you use protobuf extensively as a data format for services to communicate with or to share your APIs with the outside world,
you need a way to get correct versions of protobuf files for each service and ability to depend on a specific version. 
This is needed on both server and client side. 
Without automation it can quickly become cumbersome, error prone and overall unmanageable.

To make it bearable, usable and stable, one needs tooling that automates this work and makes it predictable. This is what Protofetch aims to do.

## Why Protofetch?

Protofetch aims to tackle the complexity of handling protobuf dependencies in a declarative fashion.
It makes it trivial to declare dependencies and to manage them.

It gives you the ability to have:
* dependency on specific version/hash;
* predictable builds/test/CI that depend on protobufs;
* easy to read declarative specification of protobuf dependencies;
* automate fetching of the dependencies themselves with their transitive dependencies.
* caching of dependencies so that they can be shared across multiple projects.

## Roadmap

This project is still under development and is subject to changes in the future.
We aim to achieve at least the following goals before releasing the first stable version.

- [x] Fetch dependencies based on git tag or branch
- [x] Cache dependencies locally by revision
- [x] Fetch transitive dependencies
<<<<<<< HEAD
- [x] Declarative rules per dependency
  - [x] Allow policies 
  - [x] Deny policies
=======
- [ ] Declarative rules per dependency
  - [x] Allow policies 
  - [ ] Deny policies
>>>>>>> 79816aa4
  - [x] Dependency pruning (remove `proto` files that are not needed)
- [ ] Prevent circular dependencies

## Getting Started

Protofetch is being released to cargo so to use it you can directly download the crate from the [crates.io](https://crates.io/crates/protofetch)
and install it with `cargo install protofetch`.

### Usage

```sh
   # -f forces lock file to be generated in every run
   protofetch fetch -f
   
   # For just lock file generation
   protofetch lock
  ```

## Protofetch module

Each service using protofetch will require a module descriptor which uses `toml` format.
This descriptor is by default called `protofetch.toml` and is located in the root of the service's repository.
This can be changed, but it is heavily discouraged.

| Field         | Type         | Required  | Description                                                                |
|---------------|:-------------|:----------|:---------------------------------------------------------------------------|
| name          | String       | mandatory | the name of the defined module                                             |
| description   | String       | Optional  | the description of the module                                              |
| proto_out_dir | String       | Optional  | the path to write the proto files to, relative to where the command is run |
| dependencies  | [Dependency] | Optional  | The dependencies to fetch                                                  |

### Dependency format

| Field          | Type     | Required  |                                     Description                                     |                                           Example |
|----------------|:---------|:----------|:-----------------------------------------------------------------------------------:|--------------------------------------------------:|
| url            | String   | mandatory |               the address of the repo to checkout protobuf files from               |              "github.com/coralogix/cx-api-users/" |
| revision       | String   | mandatory | the revision to checkout from, this can either be a tagged version or a commit hash |                                              v0.2 |
| branch         | Boolean  | Optional  |  branch can be used to override revision for testing purposes, fetches last commit  |                                        feature/v2 |
| protocol       | String   | mandatory |                            protocol to use: [ssh, https]                            |                                               ssh |
| allow_policies | [String] | Optional  |                                 Allow policy rules.                                 | "/prefix/*", "*/subpath/*", "/path/to/file.proto" |
<<<<<<< HEAD
| deny_policies  | [String] | Optional  |                                 Deny policy rules.                                  | "/prefix/*", "*/subpath/*", "/path/to/file.proto" |
=======
>>>>>>> 79816aa4
| prune          | bool     | Optional  |                   Whether to prune unneded transitive proto files                   |                                       true /false |
| transitive     | bool     | Optional  |                         Flags this dependency as transitive                         |                                       true /false |


### Protofetch dependency toml example


```toml
name = "repository name"
description = "this is a repository"
proto_out_dir = "proto/src/dir/output"

[dep1]
protocol = "https"
url = "github.com/org/dep1"
revision = "1.3.0"
prune = true
allow_policies = ["/prefix/*", "*/subpath/*", "/path/to/file.proto"]

[dep2]
protocol = "ssh"
url = "github.com/org/dep2"
revision = "5.2.0"
branch = "feature/v2"

[another-name]
protocol = "ssh"
url = "github.com/org/dep3"
revision = "a16f097eab6e64f2b711fd4b977e610791376223"
transitive = true
```

## HTTPS support

If you want to use https you need to specify credentials using one of the following:

- User/pass parameters;
- Environment variables `GIT_USERNAME` and `GIT_PASSWORD`;
- System wide configuration `.gitconfig` file;


To support https when `2FA` is enabled you must generate a personal access token and set it as the password.
The following permissions are suficient when creating the token.

![GitHub personal access token](readme-images/github-personal-access-token.png)

## Transitive dependency support and pruning

Protofetch supports pulling transitive dependencies for your convenience. 
However, there is some manual work involved if the dependencies do not define their own protofetch module.

In a situation where A depends on B, you should flag that dependency as transitive.

This is helpful especially when you take advantage of the pruning feature which allows you to only recursively fetch 
the proto files you actually need. With pruning enabled, protofetch will recursively find what protofiles your root 
protos depend on and fetch them for as long as they are imported (flag as transitive dependency or fetched from other modules).

Moreover, you can also use the allow_policies to scope down the root proto files you want from a dependency. 
As an example, the following module depends only on A's file `/proto/path/example.proto` but since pruning is enabled and 
B is flagged as transitive, if the allowed file has any file dependencies it will pull them and its dependencies, recursively.

```toml
name = "repository name"
description = "this is a repository"
proto_out_dir = "proto/src/dir/output"

[A]
protocol = "https"
url = "github.com/org/A"
revision = "1.3.0"
allow_policies = ["/proto/path/example.proto"]
prune = true

[B]
protocol = "ssh"
url = "github.com/org/B"
revision = "5.2.0"
branch = "feature/v2"
transitive = true
```<|MERGE_RESOLUTION|>--- conflicted
+++ resolved
@@ -11,7 +11,7 @@
 If you use protobuf extensively as a data format for services to communicate with or to share your APIs with the outside world,
 you need a way to get correct versions of protobuf files for each service and ability to depend on a specific version. 
 This is needed on both server and client side. 
-Without automation it can quickly become cumbersome, error prone and overall unmanageable.
+Without automation, it can quickly become cumbersome, error-prone and overall unmanageable.
 
 To make it bearable, usable and stable, one needs tooling that automates this work and makes it predictable. This is what Protofetch aims to do.
 
@@ -29,21 +29,15 @@
 
 ## Roadmap
 
-This project is still under development and is subject to changes in the future.
+This project is still under development and is subject to change in the future.
 We aim to achieve at least the following goals before releasing the first stable version.
 
 - [x] Fetch dependencies based on git tag or branch
 - [x] Cache dependencies locally by revision
 - [x] Fetch transitive dependencies
-<<<<<<< HEAD
 - [x] Declarative rules per dependency
   - [x] Allow policies 
   - [x] Deny policies
-=======
-- [ ] Declarative rules per dependency
-  - [x] Allow policies 
-  - [ ] Deny policies
->>>>>>> 79816aa4
   - [x] Dependency pruning (remove `proto` files that are not needed)
 - [ ] Prevent circular dependencies
 
@@ -84,10 +78,7 @@
 | branch         | Boolean  | Optional  |  branch can be used to override revision for testing purposes, fetches last commit  |                                        feature/v2 |
 | protocol       | String   | mandatory |                            protocol to use: [ssh, https]                            |                                               ssh |
 | allow_policies | [String] | Optional  |                                 Allow policy rules.                                 | "/prefix/*", "*/subpath/*", "/path/to/file.proto" |
-<<<<<<< HEAD
 | deny_policies  | [String] | Optional  |                                 Deny policy rules.                                  | "/prefix/*", "*/subpath/*", "/path/to/file.proto" |
-=======
->>>>>>> 79816aa4
 | prune          | bool     | Optional  |                   Whether to prune unneded transitive proto files                   |                                       true /false |
 | transitive     | bool     | Optional  |                         Flags this dependency as transitive                         |                                       true /false |
 
@@ -126,11 +117,11 @@
 
 - User/pass parameters;
 - Environment variables `GIT_USERNAME` and `GIT_PASSWORD`;
-- System wide configuration `.gitconfig` file;
+- System-wide configuration `.gitconfig` file;
 
 
 To support https when `2FA` is enabled you must generate a personal access token and set it as the password.
-The following permissions are suficient when creating the token.
+The following permissions are sufficient when creating the token.
 
 ![GitHub personal access token](readme-images/github-personal-access-token.png)
 
