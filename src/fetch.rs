--- conflicted
+++ resolved
@@ -1,5 +1,6 @@
 use std::{
     collections::HashMap,
+    fs,
     path::{Path, PathBuf},
     str::Utf8Error,
 };
@@ -97,11 +98,7 @@
     info!("Fetching dependencies source files...");
 
     if !cache_src_dir.exists() {
-<<<<<<< HEAD
-        std::fs::create_dir_all(cache_src_dir)?;
-=======
         fs::create_dir_all(cache_src_dir)?;
->>>>>>> a78dd2a8
     }
 
     if cache_src_dir.is_dir() {
