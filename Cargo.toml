--- conflicted
+++ resolved
@@ -14,13 +14,8 @@
 ]
 
 [dependencies]
-<<<<<<< HEAD
 clap = { version = "3.1.18", features = ["derive"] }
 git2 = { version = "0.14.4", features = ["vendored-openssl"] }
-=======
-clap = { version = "3.1.17", features = ["derive"] }
-git2 = { version = "0.14.3", features = ["vendored-openssl"] }
->>>>>>> 79816aa4
 config = "0.13.1"
 serde = { version = "1.0.137", features = ["derive"] }
 toml = "0.5.9"
@@ -33,11 +28,8 @@
 derive-new = "0.5.9"
 home = "0.5.3"
 smart-default = "0.6.0"
-<<<<<<< HEAD
 test-log = "0.2.10"
-=======
-test-log = "0.2.8"
->>>>>>> 79816aa4
+mio = "0.8.2"
 
 [dev-dependencies]
-project-root = "0.2.2"+project-root = "0.2.2"
