--- conflicted
+++ resolved
@@ -15,11 +15,6 @@
 thiserror = "1.0"
 regex = "1.5"
 env_logger = "0.9.0"
-<<<<<<< HEAD
-log = "0.4.14"
-lazy_static = "1.4.0"
-strum = { version = "0.24", features = ["derive"] }
-=======
 log = "0.4.16"
 lazy_static = "1.4.0"
->>>>>>> d4baf9d9
+strum = { version = "0.24", features = ["derive"] }